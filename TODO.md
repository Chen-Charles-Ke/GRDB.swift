<<<<<<< HEAD
- [ ] RowAdapter: document awakeFromFetch for properties initialized from subrows (see RowConvertibleTests:Person.awakeFromFetch)
=======
- [ ] FetchedRecordsController: see if we can replace identity comparison function with a function that returns an Equatable value (beware the generics trouble). See if this can help optimize memory use, and use a sortedMerge() algorithm.
>>>>>>> 9dbf992c
- [ ] GRDBCipher: remove limitations on iOS or OS X versions
- [ ] FetchedRecordsController: take inspiration from https://github.com/jflinter/Dwifft
- [ ] What is the SQLITE_OPEN_WAL open flag?
- [ ] File protection: Read https://github.com/ccgus/fmdb/issues/262 and understand https://lists.apple.com/archives/cocoa-dev/2012/Aug/msg00527.html
- [ ] Support for resource values (see https://developer.apple.com/library/ios/qa/qa1719/_index.html)
- [ ] DOC: Since commit e6010e334abdf98eb9f62c1d6abbb2a9e8cd7d19, one can not use the raw SQLite API without importing the SQLite module for the platform. We need to document that.
- [ ] Query builder
    - [ ] SELECT readers.*, books.* FROM ... JOIN ...
    - [ ] date functions
    - [ ] NOW
    - [ ] RANDOM() https://www.sqlite.org/lang_corefunc.html
    - [ ] LIKE https://www.sqlite.org/lang_expr.html
    - [ ] GLOB https://www.sqlite.org/lang_expr.html
    - [ ] MATCH https://www.sqlite.org/lang_expr.html
    - [ ] REGEXP https://www.sqlite.org/lang_expr.html
    - [ ] CASE x WHEN w1 THEN r1 WHEN w2 THEN r2 ELSE r3 END https://www.sqlite.org/lang_expr.html

Not sure:

- [ ] Make FetchRequest adopt Equatable
- [ ] Turn DatabaseWriter.readFromWrite to Database.readFromCurrentState { ... } ?
- [ ] Refactor errors in a single type?
- [ ] Since Records' primary key are infered, no operation is possible on the primary key unless we have a Database instance. It's impossible to define the record.primaryKey property, or to provide a copy() function that does not clone the primary key: they miss the database that is the only object aware of the primary key. Should we change our mind, and have Record explicitly expose their primary key again?
- [ ] Have Record adopt Hashable and Equatable, based on primary key. Problem: we can't do it know because we don't know the primary key until we have a database connection.


Difficult:

- [ ] In-memory DatabasePool (https://www.sqlite.org/inmemorydb.html). Unfortunately, a shared cache is not enough, and SQLite does not provide WAL mode for in-memory databases: we get "database is locked" errors. A solution could be a WAL database on a RAM disk, and this is difficult.


Require changes in the Swift language:

- [ ] Specific and optimized Optional<StatementColumnConvertible>.fetch... methods when http://openradar.appspot.com/22852669 is fixed.


Requires recompilation of SQLite:

- [ ] https://www.sqlite.org/c3ref/column_database_name.html could help extracting out of a row a subrow only made of columns that come from a specific table. Requires SQLITE_ENABLE_COLUMN_METADATA which is not set on the sqlite3 lib that ships with OSX.



Reading list:

- VACUUM (https://blogs.gnome.org/jnelson/)
- Full text search (https://www.sqlite.org/fts3.html. Related: https://blogs.gnome.org/jnelson/)
- https://www.sqlite.org/undoredo.html
- http://www.sqlite.org/intern-v-extern-blob.html
- List of documentation keywords: https://swift.org/documentation/api-design-guidelines.html#special-instructions
- https://www.zetetic.net/sqlcipher/
- https://sqlite.org/sharedcache.html<|MERGE_RESOLUTION|>--- conflicted
+++ resolved
@@ -1,8 +1,5 @@
-<<<<<<< HEAD
 - [ ] RowAdapter: document awakeFromFetch for properties initialized from subrows (see RowConvertibleTests:Person.awakeFromFetch)
-=======
 - [ ] FetchedRecordsController: see if we can replace identity comparison function with a function that returns an Equatable value (beware the generics trouble). See if this can help optimize memory use, and use a sortedMerge() algorithm.
->>>>>>> 9dbf992c
 - [ ] GRDBCipher: remove limitations on iOS or OS X versions
 - [ ] FetchedRecordsController: take inspiration from https://github.com/jflinter/Dwifft
 - [ ] What is the SQLITE_OPEN_WAL open flag?
