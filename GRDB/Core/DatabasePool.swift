--- conflicted
+++ resolved
@@ -16,17 +16,12 @@
     private let writer: SerializedDatabase
     private var readerPool: Pool<SerializedDatabase>!
     var readerConfiguration: Configuration
-<<<<<<< HEAD
-
-=======
-    
->>>>>>> 79b8f7ed
+    
     private var functions = Set<DatabaseFunction>()
     private var collations = Set<DatabaseCollation>()
     private var tokenizerRegistrations: [(Database) -> Void] = []
     
     var databaseSnapshotCount = LockedBox(value: 0)
-<<<<<<< HEAD
     
     #if SQLITE_ENABLE_SNAPSHOT
     /// Unused if configuration.fragileSnaredSnapshots is true.
@@ -36,8 +31,6 @@
     var historicalSnapshotCount = LockedBox(value: 0)
     var walAutocheckpoint: CInt = 1000 // See installWalHook
     #endif
-=======
->>>>>>> 79b8f7ed
     
     #if os(iOS)
     private weak var application: UIApplication?
@@ -89,11 +82,7 @@
         readerConfiguration.allowsUnsafeTransactions = false
         var readerCount = 0
         readerPool = Pool(maximumCount: configuration.maximumReaderCount, makeElement: { [unowned self] in
-<<<<<<< HEAD
-            readerCount += 1 // protected by pool's LockedBox (undocumented behavior and protection)
-=======
             readerCount += 1 // protected by pool (TODO: documented this protection behavior)
->>>>>>> 79b8f7ed
             let reader = try SerializedDatabase(
                 path: path,
                 configuration: self.readerConfiguration,
@@ -129,14 +118,11 @@
                             """)
                         return .commit
                     }
-<<<<<<< HEAD
                 }
                 
                 #if SQLITE_ENABLE_SNAPSHOT
                 if configuration.fragileHistoricalSnapshots == false {
                     try installWalHook(db)
-=======
->>>>>>> 79b8f7ed
                 }
                 #endif
             }
@@ -218,7 +204,6 @@
     ///
     /// - parameter kind: The checkpoint mode (default passive)
     public func checkpoint(_ kind: Database.CheckpointMode = .passive) throws {
-<<<<<<< HEAD
         #if SQLITE_ENABLE_SNAPSHOT
         if configuration.fragileHistoricalSnapshots {
             try writer.sync { db in
@@ -243,10 +228,6 @@
                     try db.checkpoint(kind)
                 }
             }
-=======
-        try writer.sync { db in
-            try db.checkpoint(kind)
->>>>>>> 79b8f7ed
         }
         #else
         try writer.sync { db in
