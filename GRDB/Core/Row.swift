import Foundation

/// A database row.
public final class Row: Equatable, Hashable, RandomAccessCollection,
                        ExpressibleByDictionaryLiteral, CustomStringConvertible,
                        CustomDebugStringConvertible
{
    // It is not a violation of the Demeter law when another type uses this
    // property, which is exposed for optimizations.
    let impl: RowImpl
    
    /// Unless we are producing a row array, we use a single row when iterating
    /// a statement:
    ///
    ///     let rows = try Row.fetchCursor(db, sql: "SELECT ...")
    ///     let players = try Player.fetchAll(db, sql: "SELECT ...")
    let statement: Statement?
    @usableFromInline
    let sqliteStatement: SQLiteStatement?
    
    /// The number of columns in the row.
    public let count: Int
    
    /// A view on the prefetched associated rows.
    ///
    /// For example:
    ///
    ///     let request = Author.including(all: Author.books)
    ///     let row = try Row.fetchOne(db, request)!
    ///
    ///     print(row)
    ///     // Prints [id:1 name:"Herman Melville"]
    ///
    ///     let bookRows = row.prefetchedRows["books"]
    ///     print(bookRows[0])
    ///     // Prints [id:42 title:"Moby-Dick"]
    public internal(set) var prefetchedRows = PrefetchedRowsView()
    
    // MARK: - Building rows
    
    /// Creates an empty row.
    public convenience init() {
        self.init(impl: EmptyRowImpl())
    }
    
    /// Creates a row from a dictionary of values.
    public convenience init(_ dictionary: [String: DatabaseValueConvertible?]) {
        self.init(impl: ArrayRowImpl(columns: dictionary.map { ($0, $1?.databaseValue ?? .null) }))
    }
    
    /// Creates a row from [AnyHashable: Any].
    ///
    /// The result is nil unless all dictionary keys are strings, and values
    /// adopt DatabaseValueConvertible.
    public convenience init?(_ dictionary: [AnyHashable: Any]) {
        var initDictionary = [String: DatabaseValueConvertible?]()
        for (key, value) in dictionary {
            guard let columnName = key as? String else {
                return nil
            }
            guard let dbValue = DatabaseValue(value: value) else {
                return nil
            }
            initDictionary[columnName] = dbValue
        }
        self.init(initDictionary)
    }
    
    // ExpressibleByDictionaryLiteral
    /// Creates a row initialized with elements. Column order is preserved, and
    /// duplicated columns names are allowed.
    ///
    ///     let row: Row = ["foo": 1, "foo": "bar", "baz": nil]
    ///     print(row)
    ///     // Prints [foo:1 foo:"bar" baz:NULL]
    public convenience init(dictionaryLiteral elements: (String, DatabaseValueConvertible?)...) {
        self.init(impl: ArrayRowImpl(columns: elements.map { ($0, $1?.databaseValue ?? .null) }))
    }
    
    /// Returns an immutable copy of the row.
    ///
    /// For performance reasons, rows fetched from a cursor are reused during
    /// the iteration of a query: make sure to make a copy of it whenever you
    /// want to keep a specific one: `row.copy()`.
    public func copy() -> Row {
        impl.copiedRow(self)
    }
    
    // MARK: - Not Public
    
    /// Returns true if and only if the row was fetched from a database.
    var isFetched: Bool { impl.isFetched }
    
    /// Creates a row that maps an SQLite statement. Further calls to
    /// sqlite3_step() modify the row.
    ///
    /// The row is implemented on top of StatementRowImpl, which grants *direct*
    /// access to the SQLite statement. Iteration of the statement does modify
    /// the row.
    init(statement: Statement) {
        self.statement = statement
        self.sqliteStatement = statement.sqliteStatement
        self.impl = StatementRowImpl(sqliteStatement: statement.sqliteStatement, statement: statement)
        self.count = Int(sqlite3_column_count(sqliteStatement))
    }
    
    /// Creates a row that maps an SQLite statement. Further calls to
    /// sqlite3_step() modify the row.
    init(sqliteStatement: SQLiteStatement) {
        self.statement = nil
        self.sqliteStatement = sqliteStatement
        self.impl = SQLiteStatementRowImpl(sqliteStatement: sqliteStatement)
        self.count = Int(sqlite3_column_count(sqliteStatement))
    }
    
    /// Creates a row that contain a copy of the current state of the
    /// SQLite statement. Further calls to sqlite3_step() do not modify the row.
    ///
    /// The row is implemented on top of StatementCopyRowImpl, which *copies*
    /// the values from the SQLite statement so that further iteration of the
    /// statement does not modify the row.
    convenience init(
        copiedFromSQLiteStatement sqliteStatement: SQLiteStatement,
        statement: Statement)
    {
        self.init(impl: StatementCopyRowImpl(
                    sqliteStatement: sqliteStatement,
                    columnNames: statement.columnNames))
    }
    
    init(impl: RowImpl) {
        self.statement = nil
        self.sqliteStatement = nil
        self.impl = impl
        self.count = impl.count
    }
}

extension Row {
    
    // MARK: - Columns
    
    /// The names of columns in the row.
    ///
    /// Columns appear in the same order as they occur as the `.0` member
    /// of column-value pairs in `self`.
    public var columnNames: LazyMapCollection<Row, String> {
        lazy.map { $0.0 }
    }
    
    /// Returns true if and only if the row has that column.
    ///
    /// This method is case-insensitive.
    public func hasColumn(_ columnName: String) -> Bool {
        index(forColumn: columnName) != nil
    }
    
    @usableFromInline
    func index(forColumn name: String) -> Int? {
        impl.index(forColumn: name)
    }
}

extension Row {
    
    // MARK: - Extracting Values
    
    /// Fatal errors if index is out of bounds
    @inline(__always)
    @usableFromInline
    /* private */ func _checkIndex(_ index: Int, file: StaticString = #file, line: UInt = #line) {
        GRDBPrecondition(index >= 0 && index < count, "row index out of range", file: file, line: line)
    }
    
    /// Returns true if and only if one column contains a non-null value, or if
    /// the row was fetched with a row adapter that defines a scoped row that
    /// contains a non-null value.
    ///
    /// For example:
    ///
    ///     let row = try Row.fetchOne(db, sql: "SELECT 'foo', 1")!
    ///     row.containsNonNullValue // true
    ///
    ///     let row = try Row.fetchOne(db, sql: "SELECT NULL, NULL")!
    ///     row.containsNonNullValue // false
    public var containsNonNullValue: Bool {
        for i in (0..<count) where !impl.hasNull(atUncheckedIndex: i) {
            return true
        }
        
        for (_, scopedRow) in scopes where scopedRow.containsNonNullValue {
            return true
        }
        
        return false
    }
    
    /// Returns true if the row contains null at given index.
    ///
    /// Indexes span from 0 for the leftmost column to (row.count - 1) for the
    /// righmost column.
    ///
    /// This method is equivalent to `row[index] == nil`, but may be preferred
    /// in performance-critical code because it can avoid decoding database
    /// values.
    public func hasNull(atIndex index: Int) -> Bool {
        _checkIndex(index)
        return impl.hasNull(atUncheckedIndex: index)
    }
    
    /// Returns Int64, Double, String, Data or nil, depending on the value
    /// stored at the given index.
    ///
    /// Indexes span from 0 for the leftmost column to (row.count - 1) for the
    /// righmost column.
    public subscript(_ index: Int) -> DatabaseValueConvertible? {
        databaseValue(atIndex: index).storage.value
    }
    
    /// Returns the value at given index, converted to the requested type.
    ///
    /// Indexes span from 0 for the leftmost column to (row.count - 1) for the
    /// righmost column.
    ///
    /// For example:
    ///
    ///     let row = try Row.fetchOne(db, sql: "SELECT 42")!
    ///     let score: Int = try row[0] // 42
    ///
    ///     let row = try Row.fetchOne(db, sql: "SELECT 'Alice'")!
    ///     let name: String = try row[0] // "Alice"
    ///
    /// When the database value may be nil, ask for an optional:
    ///
    ///     let row = try Row.fetchOne(db, sql: "SELECT NULL")!
    ///     let name: String? = try row[0] // nil
    @inlinable
    public subscript<Value: DatabaseValueConvertible>(_ index: Int) -> Value {
        get throws { try decode(Value.self, atIndex: index) }
    }
    
    /// Returns the value at given index, converted to the requested type.
    ///
    /// Indexes span from 0 for the leftmost column to (row.count - 1) for the
    /// righmost column.
    ///
    /// This method exists as an optimization opportunity for types that adopt
    /// `StatementColumnConvertible`. It can trigger SQLite built-in conversions
    /// (see <https://www.sqlite.org/datatype3.html>).
    ///
    /// For example:
    ///
    ///     let row = try Row.fetchOne(db, sql: "SELECT 42")!
    ///     let score: Int = try row[0] // 42
    ///
    ///     let row = try Row.fetchOne(db, sql: "SELECT 'Alice'")!
    ///     let name: String = try row[0] // "Alice"
    ///
    /// When the database value may be nil, ask for an optional:
    ///
    ///     let row = try Row.fetchOne(db, sql: "SELECT NULL")!
    ///     let name: String? = try row[0] // nil
    @inline(__always)
    @inlinable
    public subscript<Value: DatabaseValueConvertible & StatementColumnConvertible>(_ index: Int) -> Value {
        get throws { try decode(Value.self, atIndex: index) }
    }
    
    /// Returns Int64, Double, String, Data or nil, depending on the value
    /// stored at the given column.
    ///
    /// Column name lookup is case-insensitive, and when several columns have
    /// the same name, the leftmost column is considered.
    ///
    /// The result is nil if the row does not contain the column.
    public subscript(_ columnName: String) -> DatabaseValueConvertible? {
        // IMPLEMENTATION NOTE
        // This method has a single know use case: checking if the value is nil,
        // as in:
        //
        //     if row["foo"] != nil { ... }
        //
        // Without this method, the code above would not compile.
        databaseValue(forColumn: columnName)?.storage.value
    }
    
    /// Returns the value at given column, converted to the requested type.
    ///
    /// Column name lookup is case-insensitive, and when several columns have
    /// the same name, the leftmost column is considered.
    ///
    /// For example:
    ///
    ///     let row = try Row.fetchOne(db, sql: "SELECT 42 AS score")!
    ///     let score: Int = try row["score"] // 42
    ///
    ///     let row = try Row.fetchOne(db, sql: "SELECT 'Alice' AS name")!
    ///     let name: String = try row["name"] // "Alice"
    ///
    /// When the database value may be nil, ask for an optional:
    ///
    ///     let row = try Row.fetchOne(db, sql: "SELECT NULL AS name")!
    ///     let name: String? = try row["name"] // nil
    ///
    /// When the column does not exist, nil is returned:
    ///
    ///     let row = try Row.fetchOne(db, sql: "SELECT ...")!
    ///     let name: String? = try row["missing"] // nil
    @inlinable
    public subscript<Value: DatabaseValueConvertible>(_ columnName: String) -> Value {
        get throws { try decode(Value.self, forColumn: columnName) }
    }
    
    /// Returns the value at given column, converted to the requested type.
    ///
    /// Column name lookup is case-insensitive, and when several columns have
    /// the same name, the leftmost column is considered.
    ///
    /// This method exists as an optimization opportunity for types that adopt
    /// `StatementColumnConvertible`. It can trigger SQLite built-in conversions
    /// (see <https://www.sqlite.org/datatype3.html>).
    ///
    /// For example:
    ///
    ///     let row = try Row.fetchOne(db, sql: "SELECT 42 AS score")!
    ///     let score: Int = try row["score"] // 42
    ///
    ///     let row = try Row.fetchOne(db, sql: "SELECT 'Alice' AS name")!
    ///     let name: String = try row["name"] // "Alice"
    ///
    /// When the database value may be nil, ask for an optional:
    ///
    ///     let row = try Row.fetchOne(db, sql: "SELECT NULL AS name")!
    ///     let name: String? = try row["name"] // nil
    ///
    /// When the column does not exist, nil is returned:
    ///
    ///     let row = try Row.fetchOne(db, sql: "SELECT ...")!
    ///     let name: String? = try row["missing"] // nil
    @inlinable
    public subscript<Value: DatabaseValueConvertible & StatementColumnConvertible>(_ columnName: String) -> Value {
        get throws { try decode(Value.self, forColumn: columnName) }
    }
    
    /// Returns Int64, Double, String, Data or nil, depending on the value
    /// stored at the given column.
    ///
    /// Column name lookup is case-insensitive, and when several columns have
    /// the same name, the leftmost column is considered.
    ///
    /// The result is nil if the row does not contain the column.
    public subscript<Column: ColumnExpression>(_ column: Column) -> DatabaseValueConvertible? {
        databaseValue(forColumn: column.name)?.storage.value
    }

    /// Returns the value at given column, converted to the requested type.
    ///
    /// Column name lookup is case-insensitive, and when several columns have
    /// the same name, the leftmost column is considered.
    ///
    /// For example:
    ///
    ///     let row = try Row.fetchOne(db, sql: "SELECT 42 AS score")!
    ///     let score: Int = try row[Column("score")] // 42
    ///
    ///     let row = try Row.fetchOne(db, sql: "SELECT 'Alice' AS name")!
    ///     let name: String = try row[Column("name")] // "Alice"
    ///
    /// When the database value may be nil, ask for an optional:
    ///
    ///     let row = try Row.fetchOne(db, sql: "SELECT NULL AS name")!
    ///     let name: String? = try row[Column("name")] // nil
    ///
    /// When the column does not exist, nil is returned:
    ///
    ///     let row = try Row.fetchOne(db, sql: "SELECT ...")!
    ///     let name: String? = try row[Column("missing")] // nil
    @inlinable
    public subscript<Value: DatabaseValueConvertible, Column: ColumnExpression>(_ column: Column) -> Value {
        get throws { try decode(Value.self, forColumn: column.name) }
    }
    
    /// Returns the value at given column, converted to the requested type.
    ///
    /// Column name lookup is case-insensitive, and when several columns have
    /// the same name, the leftmost column is considered.
    ///
    /// This method exists as an optimization opportunity for types that adopt
    /// `StatementColumnConvertible`. It can trigger SQLite built-in conversions
    /// (see <https://www.sqlite.org/datatype3.html>).
    ///
    /// For example:
    ///
    ///     let row = try Row.fetchOne(db, sql: "SELECT 42 AS score")!
    ///     let score: Int = try row[Column("score")] // 42
    ///
    ///     let row = try Row.fetchOne(db, sql: "SELECT 'Alice' AS name")!
    ///     let name: String = try row[Column("name")] // "Alice"
    ///
    /// When the database value may be nil, ask for an optional:
    ///
    ///     let row = try Row.fetchOne(db, sql: "SELECT NULL AS name")!
    ///     let name: String? = try row[Column("name")] // nil
    ///
    /// When the column does not exist, nil is returned:
    ///
    ///     let row = try Row.fetchOne(db, sql: "SELECT ...")!
    ///     let name: String? = try row[Column("missing")] // nil
    @inlinable
    public subscript<Value, Column>(_ column: Column)
    -> Value
    where
        Value: DatabaseValueConvertible & StatementColumnConvertible,
        Column: ColumnExpression
    {
        get throws { try decode(Value.self, forColumn: column.name) }
    }
    
    /// Returns the optional Data at given index.
    ///
    /// Indexes span from 0 for the leftmost column to (row.count - 1) for the
    /// righmost column.
    ///
    /// If the SQLite value is NULL, the result is nil. If the SQLite value can
    /// not be converted to Data, a fatal error is raised.
    ///
    /// The returned data does not owns its bytes: it must not be used longer
    /// than the row's lifetime.
    public func dataNoCopy(atIndex index: Int) throws -> Data? {
        try decodeDataNoCopyIfPresent(atIndex: index)
    }
    
    /// Returns the optional `Data` at given column.
    ///
    /// Column name lookup is case-insensitive, and when several columns have
    /// the same name, the leftmost column is considered.
    ///
    /// If the column is missing or if the SQLite value is NULL, the result is
    /// nil. If the SQLite value can not be converted to Data, a fatal error
    /// is raised.
    ///
    /// The returned data does not owns its bytes: it must not be used longer
    /// than the row's lifetime.
    public func dataNoCopy(named columnName: String) throws -> Data? {
        try decodeDataNoCopyIfPresent(forColumn: columnName)
    }
    
    /// Returns the optional `Data` at given column.
    ///
    /// Column name lookup is case-insensitive, and when several columns have
    /// the same name, the leftmost column is considered.
    ///
    /// If the column is missing or if the SQLite value is NULL, the result is
    /// nil. If the SQLite value can not be converted to Data, a fatal error
    /// is raised.
    ///
    /// The returned data does not owns its bytes: it must not be used longer
    /// than the row's lifetime.
    public func dataNoCopy<Column: ColumnExpression>(_ column: Column) throws -> Data? {
        try decodeDataNoCopyIfPresent(forColumn: column.name)
    }
}

extension Row {
    
    // MARK: - Extracting DatabaseValue
    
    /// The database values in the row.
    ///
    /// Values appear in the same order as they occur as the `.1` member
    /// of column-value pairs in `self`.
    public var databaseValues: LazyMapCollection<Row, DatabaseValue> {
        lazy.map { $0.1 }
    }

    /// Returns the `DatabaseValue` at the given index.
    ///
    /// Indexes span from 0 for the leftmost column to (row.count - 1) for the
    /// righmost column.
    public func databaseValue(atIndex index: Int) -> DatabaseValue {
        _checkIndex(index)
        return impl.databaseValue(atUncheckedIndex: index)
    }
    
    /// Returns the `DatabaseValue` at the given index.
    func databaseValue(atUncheckedIndex index: Int) -> DatabaseValue {
        impl.databaseValue(atUncheckedIndex: index)
    }
    
    /// Returns the `DatabaseValue` at the given column.
    ///
    /// Column name lookup is case-insensitive, and when several columns have
    /// the same name, the leftmost column is considered.
    ///
    /// The result is nil if the row does not contain the column.
    public func databaseValue(forColumn columnName: String) -> DatabaseValue? {
        guard let index = index(forColumn: columnName) else {
            return nil
        }
        return impl.databaseValue(atUncheckedIndex: index)
    }
    
    /// Returns the `DatabaseValue` at the given index.
    ///
    /// Column name lookup is case-insensitive, and when several columns have
    /// the same name, the leftmost column is considered.
    ///
    /// The result is nil if the row does not contain the column.
    public func databaseValue<Column: ColumnExpression>(forColumn column: Column) -> DatabaseValue? {
        databaseValue(forColumn: column.name)
    }
}

extension Row {
    
    // MARK: - Extracting Records
    
    /// Returns the record associated with the given scope.
    ///
    /// For example:
    ///
    ///     let request = Book.including(required: Book.author)
    ///     let row = try Row.fetchOne(db, request)!
    ///
    ///     print(Book(row: row).title)
    ///     // Prints "Moby-Dick"
    ///
    ///     let author: Author = try row["author"]
    ///     print(author.name)
    ///     // Prints "Herman Melville"
    ///
    /// Associated records stored in nested associations are available, too:
    ///
    ///     let request = Book.including(required: Book.author.including(required: Author.country))
    ///     let row = try Row.fetchOne(db, request)!
    ///
    ///     print(Book(row: row).title)
    ///     // Prints "Moby-Dick"
    ///
    ///     let country: Country = try row["country"]
    ///     print(country.name)
    ///     // Prints "United States"
    ///
    /// A fatal error is raised if the scope is not available, or contains only
    /// null values.
    ///
    /// See <https://github.com/groue/GRDB.swift/blob/master/README.md#joined-queries-support>
    /// for more information.
    public subscript<Record: FetchableRecord>(_ scope: String) -> Record {
        get throws { try decode(Record.self, forScope: scope) }
    }
    
    /// Returns the eventual record associated with the given scope.
    ///
    /// For example:
    ///
    ///     let request = Book.including(optional: Book.author)
    ///     let row = try Row.fetchOne(db, request)!
    ///
    ///     print(Book(row: row).title)
    ///     // Prints "Moby-Dick"
    ///
    ///     let author: Author? = try row["author"]
    ///     print(author.name)
    ///     // Prints "Herman Melville"
    ///
    /// Associated records stored in nested associations are available, too:
    ///
    ///     let request = Book.including(optional: Book.author.including(optional: Author.country))
    ///     let row = try Row.fetchOne(db, request)!
    ///
    ///     print(Book(row: row).title)
    ///     // Prints "Moby-Dick"
    ///
    ///     let country: Country? = try row["country"]
    ///     print(country.name)
    ///     // Prints "United States"
    ///
    /// Nil is returned if the scope is not available, or contains only
    /// null values.
    ///
    /// See <https://github.com/groue/GRDB.swift/blob/master/README.md#joined-queries-support>
    /// for more information.
    public subscript<Record: FetchableRecord>(_ scope: String) -> Record? {
        get throws { try decodeIfPresent(Record.self, forScope: scope) }
    }
    
    /// Returns the records encoded in the given prefetched rows.
    ///
    /// For example:
    ///
    ///     let request = Author.including(all: Author.books)
    ///     let row = try Row.fetchOne(db, request)!
    ///
    ///     print(Author(row: row).name)
    ///     // Prints "Herman Melville"
    ///
    ///     let books: [Book] = try row["books"]
    ///     print(books[0].title)
    ///     // Prints "Moby-Dick"
    public subscript<Collection>(_ key: String)
    -> Collection
    where
        Collection: RangeReplaceableCollection,
        Collection.Element: FetchableRecord
    {
        get throws { try decode(Collection.self, forPrefetchKey: key) }
    }
    
    /// Returns the set of records encoded in the given prefetched rows.
    ///
    /// For example:
    ///
    ///     let request = Author.including(all: Author.books)
    ///     let row = try Row.fetchOne(db, request)!
    ///
    ///     print(Author(row: row).name)
    ///     // Prints "Herman Melville"
    ///
    ///     let books: Set<Book> = try row["books"]
    ///     print(books.first!.title)
    ///     // Prints "Moby-Dick"
    public subscript<Record: FetchableRecord & Hashable>(_ key: String) -> Set<Record> {
        get throws { try decode(Set<Record>.self, forPrefetchKey: key) }
    }
}

extension Row {
    
    // MARK: - Scopes
    
    /// Returns a view on the scopes defined by row adapters.
    ///
    /// For example:
    ///
    ///     // Define a tree of nested scopes
    ///     let adapter = ScopeAdapter([
    ///         "foo": RangeRowAdapter(0..<1),
    ///         "bar": RangeRowAdapter(1..<2).addingScopes([
    ///             "baz" : RangeRowAdapter(2..<3)])])
    ///
    ///     // Fetch
    ///     let sql = "SELECT 1 AS foo, 2 AS bar, 3 AS baz"
    ///     let row = try Row.fetchOne(db, sql: sql, adapter: adapter)!
    ///
    ///     row.scopes.count  // 2
    ///     row.scopes.names  // ["foo", "bar"]
    ///
    ///     row.scopes["foo"] // [foo:1]
    ///     row.scopes["bar"] // [bar:2]
    ///     row.scopes["baz"] // nil
    public var scopes: ScopesView {
        impl.scopes(prefetchedRows: prefetchedRows)
    }
    
    /// Returns a view on the scopes tree defined by row adapters.
    ///
    /// For example:
    ///
    ///     // Define a tree of nested scopes
    ///     let adapter = ScopeAdapter([
    ///         "foo": RangeRowAdapter(0..<1),
    ///         "bar": RangeRowAdapter(1..<2).addingScopes([
    ///             "baz" : RangeRowAdapter(2..<3)])])
    ///
    ///     // Fetch
    ///     let sql = "SELECT 1 AS foo, 2 AS bar, 3 AS baz"
    ///     let row = try Row.fetchOne(db, sql: sql, adapter: adapter)!
    ///
    ///     row.scopesTree.names  // ["foo", "bar", "baz"]
    ///
    ///     row.scopesTree["foo"] // [foo:1]
    ///     row.scopesTree["bar"] // [bar:2]
    ///     row.scopesTree["baz"] // [baz:3]
    public var scopesTree: ScopesTreeView {
        ScopesTreeView(scopes: scopes)
    }
    
    /// Returns a copy of the row, without any scopes.
    ///
    /// This property can turn out useful when you want to test the content of
    /// adapted rows, such as rows fetched from joined requests.
    ///
    ///     let row = ...
    ///     // Failure because row equality tests for row scopes:
    ///     XCTAssertEqual(row, ["id": 1, "name": "foo"])
    ///     // Success:
    ///     XCTAssertEqual(row.unscoped, ["id": 1, "name": "foo"])
    public var unscoped: Row {
        var row = impl.unscopedRow(self)
        
        // Remove prefetchedRows as well (yes the property is badly named).
        // The goal is to ease testing, so we remove everything which is
        // not columns.
        if row.prefetchedRows.isEmpty == false {
            // Make sure we build another Row instance
            row = Row(impl: row.copy().impl)
            assert(row !== self)
            assert(row.prefetchedRows.isEmpty)
        }
        return row
    }
    
    /// Return the raw row fetched from the database.
    ///
    /// This property can turn out useful when you debug the consumption of
    /// adapted rows, such as rows fetched from joined requests.
    public var unadapted: Row {
        impl.unadaptedRow(self)
    }
}

// MARK: - Throwing DatabaseValueConvertible Decoding Methods

extension Row {
    /// Returns the value at given index, converted to the requested type.
    ///
    /// Indexes span from 0 for the leftmost column to (row.count - 1) for the
    /// righmost column.
    ///
    /// If the SQLite value is NULL, or if the conversion fails, a
    /// `DatabaseDecodingError` is thrown.
    @inlinable
    func decode<Value: DatabaseValueConvertible>(
        _ type: Value.Type = Value.self,
        atIndex index: Int)
    throws -> Value
    {
        _checkIndex(index)
        return try Value.decode(fromRow: self, atUncheckedIndex: index)
    }
    
    /// Returns the value at given column, converted to the requested type.
    ///
    /// Column name lookup is case-insensitive, and when several columns have
    /// the same name, the leftmost column is considered.
    ///
    /// If the row does not contain the column, or if the SQLite value is NULL,
    /// or if the SQLite value can not be converted to `Value`, a
    /// `DatabaseDecodingError` is thrown.
    @inlinable
    func decode<Value: DatabaseValueConvertible>(
        _ type: Value.Type = Value.self,
        forColumn column: String)
    throws -> Value
    {
        guard let index = index(forColumn: column) else {
            if let value = Value._fromMissingColumn() {
                return value
            } else {
                throw DatabaseDecodingError.columnNotFound(column, context: RowDecodingContext(
                    row: self,
                    key: .columnName(column)))
            }
        }
        return try Value.decode(fromRow: self, atUncheckedIndex: index)
    }
}

// MARK: - Throwing DatabaseValueConvertible & StatementColumnConvertible Decoding Methods

extension Row {
    /// Returns the value at given index, converted to the requested type.
    ///
    /// Indexes span from 0 for the leftmost column to (row.count - 1) for the
    /// righmost column.
    ///
    /// If the SQLite value is NULL, or if the conversion fails, a
    /// `DatabaseDecodingError` is thrown.
    ///
    /// This method exists as an optimization opportunity for types that adopt
    /// StatementColumnConvertible. It *may* trigger SQLite built-in conversions
    /// (see <https://www.sqlite.org/datatype3.html>).
    @inline(__always)
    @inlinable
    func decode<Value: DatabaseValueConvertible & StatementColumnConvertible>(
        _ type: Value.Type = Value.self,
        atIndex index: Int)
    throws -> Value
    {
        _checkIndex(index)
        return try Value.fastDecode(fromRow: self, atUncheckedIndex: index)
    }
    
    /// Returns the value at given column, converted to the requested type.
    ///
    /// Column name lookup is case-insensitive, and when several columns have
    /// the same name, the leftmost column is considered.
    ///
    /// If the row does not contain the column, or if the SQLite value is NULL,
    /// or if the SQLite value can not be converted to `Value`, a
    /// `DatabaseDecodingError` is thrown.
    ///
    /// This method exists as an optimization opportunity for types that adopt
    /// StatementColumnConvertible. It *may* trigger SQLite built-in conversions
    /// (see <https://www.sqlite.org/datatype3.html>).
    @inlinable
    func decode<Value: DatabaseValueConvertible & StatementColumnConvertible>(
        _ type: Value.Type = Value.self,
        forColumn column: String)
    throws -> Value
    {
        guard let index = index(forColumn: column) else {
            if let value = Value._fromMissingColumn() {
                return value
            } else {
                throw DatabaseDecodingError.columnNotFound(column, context: RowDecodingContext(
                    row: self,
                    key: .columnName(column)))
            }
        }
        return try Value.fastDecode(fromRow: self, atUncheckedIndex: index)
    }
    
    // Support for fast decoding in scoped rows
    @usableFromInline
    func fastDecode<Value: DatabaseValueConvertible & StatementColumnConvertible>(
        _ type: Value.Type,
        atUncheckedIndex index: Int)
    throws -> Value
    {
        try impl.fastDecode(type, atUncheckedIndex: index)
    }
}

// MARK: - Throwing Data Decoding Methods

extension Row {
    /// Returns the optional Data at given index.
    ///
    /// Indexes span from 0 for the leftmost column to (row.count - 1) for the
    /// righmost column.
    ///
    /// If the SQLite value is NULL, the result is nil. If the SQLite value can
    /// not be converted to Data, a `DatabaseDecodingError` is thrown.
    ///
    /// The returned data does not owns its bytes: it must not be used longer
    /// than the row's lifetime.
    func decodeDataNoCopyIfPresent(atIndex index: Int) throws -> Data? {
        _checkIndex(index)
        return try impl.fastDecodeDataNoCopyIfPresent(atUncheckedIndex: index)
    }
    
    /// Returns the Data at given index.
    ///
    /// Indexes span from 0 for the leftmost column to (row.count - 1) for the
    /// righmost column.
    ///
    /// If the SQLite value is NULL, or if the SQLite value can not be converted
    /// to Data, a `DatabaseDecodingError` is thrown.
    ///
    /// The returned data does not owns its bytes: it must not be used longer
    /// than the row's lifetime.
    func decodeDataNoCopy(atIndex index: Int) throws -> Data {
        _checkIndex(index)
        return try impl.fastDecodeDataNoCopy(atUncheckedIndex: index)
    }
    
    /// Returns the optional Data at given column.
    ///
    /// Column name lookup is case-insensitive, and when several columns have
    /// the same name, the leftmost column is considered.
    ///
    /// If the column is missing or if the SQLite value is NULL, the result is
    /// nil. If the SQLite value can not be converted to Data, a
    /// `DatabaseDecodingError` is thrown.
    ///
    /// The returned data does not owns its bytes: it must not be used longer
    /// than the row's lifetime.
    func decodeDataNoCopyIfPresent(forColumn column: String) throws -> Data? {
        guard let index = index(forColumn: column) else {
            return nil
        }
        return try impl.fastDecodeDataNoCopyIfPresent(atUncheckedIndex: index)
    }
    
    // Support for fast decoding in scoped rows
    func fastDecodeDataNoCopy(atUncheckedIndex index: Int) throws -> Data {
        try impl.fastDecodeDataNoCopy(atUncheckedIndex: index)
    }
    
    // Support for fast decoding in scoped rows
    func fastDecodeDataNoCopyIfPresent(atUncheckedIndex index: Int) throws -> Data? {
        try impl.fastDecodeDataNoCopyIfPresent(atUncheckedIndex: index)
    }
}

// MARK: - Throwing Record Decoding Methods

extension Row {
    /// Returns the eventual record associated with the given scope.
    ///
    /// For example:
    ///
    ///     let request = Book.including(optional: Book.author)
    ///     let row = try Row.fetchOne(db, request)!
    ///
    ///     print(Book(row: row).title)
    ///     // Prints "Moby-Dick"
    ///
    ///     let author: Author? = try row["author"]
    ///     print(author.name)
    ///     // Prints "Herman Melville"
    ///
    /// Associated records stored in nested associations are available, too:
    ///
    ///     let request = Book.including(optional: Book.author.including(optional: Author.country))
    ///     let row = try Row.fetchOne(db, request)!
    ///
    ///     print(Book(row: row).title)
    ///     // Prints "Moby-Dick"
    ///
    ///     let country: Country? = try row["country"]
    ///     print(country.name)
    ///     // Prints "United States"
    ///
    /// Nil is returned if the scope is not available, or contains only
    /// null values.
    ///
    /// See <https://github.com/groue/GRDB.swift/blob/master/README.md#joined-queries-support>
    /// for more information.
    func decodeIfPresent<Record: FetchableRecord>(
        _ type: Record.Type = Record.self,
        forScope scope: String)
    throws -> Record?
    {
        guard let scopedRow = scopesTree[scope], scopedRow.containsNonNullValue else {
            return nil
        }
        return try Record(row: scopedRow)
    }
    
    /// Returns the record associated with the given scope.
    ///
    /// For example:
    ///
    ///     let request = Book.including(required: Book.author)
    ///     let row = try Row.fetchOne(db, request)!
    ///
    ///     print(Book(row: row).title)
    ///     // Prints "Moby-Dick"
    ///
    ///     let author: Author = try row["author"]
    ///     print(author.name)
    ///     // Prints "Herman Melville"
    ///
    /// Associated records stored in nested associations are available, too:
    ///
    ///     let request = Book.including(required: Book.author.including(required: Author.country))
    ///     let row = try Row.fetchOne(db, request)!
    ///
    ///     print(Book(row: row).title)
    ///     // Prints "Moby-Dick"
    ///
    ///     let country: Country = try row["country"]
    ///     print(country.name)
    ///     // Prints "United States"
    ///
    /// An error is raised if the scope is not available, or contains only
    /// null values.
    ///
    /// See <https://github.com/groue/GRDB.swift/blob/master/README.md#joined-queries-support>
    /// for more information.
    func decode<Record: FetchableRecord>(
        _ type: Record.Type = Record.self,
        forScope scope: String)
    throws -> Record
    {
        guard let scopedRow = scopesTree[scope] else {
            let availableScopes = scopesTree.names
            if availableScopes.isEmpty {
                throw DatabaseDecodingError.keyNotFound(.scope(scope), DatabaseDecodingError.Context(
                    decodingContext: RowDecodingContext(row: self, key: .scope(scope)),
                    debugDescription: """
                        scope not found: \(String(reflecting: scope))
                        """))
            } else {
                throw DatabaseDecodingError.keyNotFound(.scope(scope), DatabaseDecodingError.Context(
                    decodingContext: RowDecodingContext(row: self, key: .scope(scope)),
                    debugDescription: """
                        scope not found: \(String(reflecting: scope)) - \
                        available scopes: \(availableScopes.sorted())
                        """))
            }
        }
        guard scopedRow.containsNonNullValue else {
            throw DatabaseDecodingError.valueMismatch(
                Record.self,
                DatabaseDecodingError.Context(
                    decodingContext: RowDecodingContext(row: self, key: .scope(scope)),
                    debugDescription: """
                        scope \(String(reflecting: scope)) only contains null values
                        """))
        }
        return try Record(row: scopedRow)
    }
}

// MARK: - Throwing Record RangeReplaceableCollection and Set Methods

extension Row {
    /// Returns the records encoded in the given prefetched rows.
    ///
    /// For example:
    ///
    ///     let request = Author.including(all: Author.books)
    ///     let row = try Row.fetchOne(db, request)!
    ///
    ///     print(Author(row: row).name)
    ///     // Prints "Herman Melville"
    ///
    ///     let books: [Book] = try row["books"]
    ///     print(books[0].title)
    ///     // Prints "Moby-Dick"
    func decode<Collection>(
        _ type: Collection.Type = Collection.self,
        forPrefetchKey key: String)
    throws -> Collection
    where
        Collection: RangeReplaceableCollection,
        Collection.Element: FetchableRecord
    {
        guard let rows = prefetchedRows[key] else {
            let availableKeys = prefetchedRows.keys
            if availableKeys.isEmpty {
                throw DatabaseDecodingError.keyNotFound(.prefetchKey(key), DatabaseDecodingError.Context(
                    decodingContext: RowDecodingContext(row: self, key: .prefetchKey(key)),
                    debugDescription: """
                        prefetch key not found: \(String(reflecting: key))
                        """))
            } else {
                throw DatabaseDecodingError.keyNotFound(.prefetchKey(key), DatabaseDecodingError.Context(
                    decodingContext: RowDecodingContext(row: self, key: .prefetchKey(key)),
                    debugDescription: """
                        prefetch key not found: \(String(reflecting: key)) - \
                        available prefetch keys: \(availableKeys.sorted())
                        """))
            }
        }
        
        var collection = Collection()
        collection.reserveCapacity(rows.count)
        for row in rows {
            try collection.append(Collection.Element(row: row))
        }
        return collection
    }
    
    /// Returns the set of records encoded in the given prefetched rows.
    ///
    /// For example:
    ///
    ///     let request = Author.including(all: Author.books)
    ///     let row = try Row.fetchOne(db, request)!
    ///
    ///     print(Author(row: row).name)
    ///     // Prints "Herman Melville"
    ///
    ///     let books: Set<Book> = try row["books"]
    ///     print(books.first!.title)
    ///     // Prints "Moby-Dick"
    func decode<Record: FetchableRecord & Hashable>(
        _ type: Set<Record>.Type = Set<Record>.self,
        forPrefetchKey key: String)
    throws -> Set<Record>
    {
        guard let rows = prefetchedRows[key] else {
            let availableKeys = prefetchedRows.keys
            if availableKeys.isEmpty {
                throw DatabaseDecodingError.keyNotFound(.prefetchKey(key), DatabaseDecodingError.Context(
                    decodingContext: RowDecodingContext(row: self, key: .prefetchKey(key)),
                    debugDescription: """
                        prefetch key not found: \(String(reflecting: key))
                        """))
            } else {
                throw DatabaseDecodingError.keyNotFound(.prefetchKey(key), DatabaseDecodingError.Context(
                    decodingContext: RowDecodingContext(row: self, key: .prefetchKey(key)),
                    debugDescription: """
                        prefetch key not found: \(String(reflecting: key)) - \
                        available prefetch keys: \(availableKeys.sorted())
                        """))
            }
        }
        var set = Set<Record>(minimumCapacity: rows.count)
        for row in rows {
            try set.insert(Record(row: row))
        }
        return set
    }
}

// MARK: - RowCursor

/// A cursor of database rows. For example:
///
///     try dbQueue.read { db in
///         let rows: RowCursor = try Row.fetchCursor(db, sql: "SELECT * FROM player")
///     }
public final class RowCursor: DatabaseCursor {
    public typealias Element = Row
    public let statement: Statement
    /// :nodoc:
    public var _isDone = false
    @usableFromInline let _row: Row // Reused for performance
    
    init(statement: Statement, arguments: StatementArguments? = nil, adapter: RowAdapter? = nil) throws {
        self.statement = statement
        self._row = try Row(statement: statement).adapted(with: adapter, layout: statement)
        
        // Assume cursor is created for immediate iteration: reset and set arguments
        try statement.reset(withArguments: arguments)
    }
    
    deinit {
        // Statement reset fails when sqlite3_step has previously failed.
        // Just ignore reset error.
        try? statement.reset()
    }
    
    /// :nodoc:
    @inlinable
    public func _element(sqliteStatement: SQLiteStatement) -> Row { _row }
}

extension Row {
    
    // MARK: - Fetching From Prepared Statement
    
    /// Returns a cursor over rows fetched from a prepared statement.
    ///
    ///     let statement = try db.makeStatement(sql: "SELECT ...")
    ///     let rows = try Row.fetchCursor(statement) // RowCursor
    ///     while let row = try rows.next() { // Row
    ///         let id: Int64 = try row[0]
    ///         let name: String = try row[1]
    ///     }
    ///
    /// Fetched rows are reused during the cursor iteration: don't turn a row
    /// cursor into an array with `Array(rows)` or `rows.filter { ... }` since
    /// you would not get the distinct rows you expect. Use `Row.fetchAll(...)`
    /// instead.
    ///
    /// For the same reason, make sure you make a copy whenever you extract a
    /// row for later use: `row.copy()`.
    ///
    /// If the database is modified during the cursor iteration, the remaining
    /// elements are undefined.
    ///
    /// The cursor must be iterated in a protected dispatch queue.
    ///
    /// - parameters:
    ///     - db: A database connection.
    ///     - sql: An SQL query.
    ///     - arguments: Optional statement arguments.
    ///     - adapter: Optional RowAdapter
    /// - returns: A cursor over fetched rows.
    /// - throws: A DatabaseError is thrown whenever an SQLite error occurs.
    public static func fetchCursor(
        _ statement: Statement,
        arguments: StatementArguments? = nil,
        adapter: RowAdapter? = nil)
    throws -> RowCursor
    {
        try RowCursor(statement: statement, arguments: arguments, adapter: adapter)
    }
    
    /// Returns an array of rows fetched from a prepared statement.
    ///
    ///     let statement = try db.makeStatement(sql: "SELECT ...")
    ///     let rows = try Row.fetchAll(statement)
    ///
    /// - parameters:
    ///     - statement: The statement to run.
    ///     - arguments: Optional statement arguments.
    ///     - adapter: Optional RowAdapter
    /// - returns: An array of rows.
    /// - throws: A DatabaseError is thrown whenever an SQLite error occurs.
    public static func fetchAll(
        _ statement: Statement,
        arguments: StatementArguments? = nil,
        adapter: RowAdapter? = nil)
    throws -> [Row]
    {
        // The cursor reuses a single mutable row. Return immutable copies.
        try Array(fetchCursor(statement, arguments: arguments, adapter: adapter).map { $0.copy() })
    }
    
    /// Returns a set of rows fetched from a prepared statement.
    ///
    ///     let statement = try db.makeStatement(sql: "SELECT ...")
    ///     let rows = try Row.fetchSet(statement)
    ///
    /// - parameters:
    ///     - statement: The statement to run.
    ///     - arguments: Optional statement arguments.
    ///     - adapter: Optional RowAdapter
    /// - returns: A set of rows.
    /// - throws: A DatabaseError is thrown whenever an SQLite error occurs.
    public static func fetchSet(
        _ statement: Statement,
        arguments: StatementArguments? = nil,
        adapter: RowAdapter? = nil)
    throws -> Set<Row>
    {
        // The cursor reuses a single mutable row. Return immutable copies.
        try Set(fetchCursor(statement, arguments: arguments, adapter: adapter).map { $0.copy() })
    }
    
    /// Returns a single row fetched from a prepared statement.
    ///
    ///     let statement = try db.makeStatement(sql: "SELECT ...")
    ///     let row = try Row.fetchOne(statement)
    ///
    /// - parameters:
    ///     - statement: The statement to run.
    ///     - arguments: Optional statement arguments.
    ///     - adapter: Optional RowAdapter
    /// - returns: An optional row.
    /// - throws: A DatabaseError is thrown whenever an SQLite error occurs.
    public static func fetchOne(
        _ statement: Statement,
        arguments: StatementArguments? = nil,
        adapter: RowAdapter? = nil)
    throws -> Row?
    {
        let cursor = try fetchCursor(statement, arguments: arguments, adapter: adapter)
        // Keep cursor alive until we can copy the fetched row
        return try withExtendedLifetime(cursor) {
            try cursor.next().map { $0.copy() }
        }
    }
}

extension Row {
    
    // MARK: - Fetching From SQL
    
    /// Returns a cursor over rows fetched from an SQL query.
    ///
    ///     let rows = try Row.fetchCursor(db, sql: "SELECT id, name FROM player") // RowCursor
    ///     while let row = try rows.next() { // Row
    ///         let id: Int64 = try row[0]
    ///         let name: String = try row[1]
    ///     }
    ///
    /// Fetched rows are reused during the cursor iteration: don't turn a row
    /// cursor into an array with `Array(rows)` or `rows.filter { ... }` since
    /// you would not get the distinct rows you expect. Use `Row.fetchAll(...)`
    /// instead.
    ///
    /// For the same reason, make sure you make a copy whenever you extract a
    /// row for later use: `row.copy()`.
    ///
    /// If the database is modified during the cursor iteration, the remaining
    /// elements are undefined.
    ///
    /// The cursor must be iterated in a protected dispatch queue.
    ///
    /// - parameters:
    ///     - db: A database connection.
    ///     - sql: An SQL query.
    ///     - arguments: Statement arguments.
    ///     - adapter: Optional RowAdapter
    /// - returns: A cursor over fetched rows.
    /// - throws: A DatabaseError is thrown whenever an SQLite error occurs.
    public static func fetchCursor(
        _ db: Database,
        sql: String,
        arguments: StatementArguments = StatementArguments(),
        adapter: RowAdapter? = nil)
    throws -> RowCursor
    {
        try fetchCursor(db, SQLRequest(sql: sql, arguments: arguments, adapter: adapter))
    }
    
    /// Returns an array of rows fetched from an SQL query.
    ///
    ///     let rows = try Row.fetchAll(db, sql: "SELECT id, name FROM player") // [Row]
    ///     for row in rows {
    ///         let id: Int64 = try row[0]
    ///         let name: String = try row[1]
    ///     }
    ///
    /// - parameters:
    ///     - db: A database connection.
    ///     - sql: An SQL query.
    ///     - arguments: Statement arguments.
    ///     - adapter: Optional RowAdapter
    /// - returns: An array of rows.
    /// - throws: A DatabaseError is thrown whenever an SQLite error occurs.
    public static func fetchAll(
        _ db: Database,
        sql: String,
        arguments: StatementArguments = StatementArguments(),
        adapter: RowAdapter? = nil)
    throws -> [Row]
    {
        try fetchAll(db, SQLRequest(sql: sql, arguments: arguments, adapter: adapter))
    }
    
    /// Returns a set of rows fetched from an SQL query.
    ///
    ///     let rows = try Row.fetchSet(db, sql: "SELECT id, name FROM player") // Set<Row>
    ///     for row in rows {
    ///         let id: Int64 = try row[0]
    ///         let name: String = try row[1]
    ///     }
    ///
    /// - parameters:
    ///     - db: A database connection.
    ///     - sql: An SQL query.
    ///     - arguments: Statement arguments.
    ///     - adapter: Optional RowAdapter
    /// - returns: A set of rows.
    /// - throws: A DatabaseError is thrown whenever an SQLite error occurs.
    public static func fetchSet(
        _ db: Database,
        sql: String,
        arguments: StatementArguments = StatementArguments(),
        adapter: RowAdapter? = nil)
    throws -> Set<Row>
    {
        try fetchSet(db, SQLRequest(sql: sql, arguments: arguments, adapter: adapter))
    }
    
    /// Returns a single row fetched from an SQL query.
    ///
    ///     let row = try Row.fetchOne(db, sql: "SELECT id, name FROM player") // Row?
    ///     if let row = row {
    ///         let id: Int64 = try row[0]
    ///         let name: String = try row[1]
    ///     }
    ///
    /// - parameters:
    ///     - db: A database connection.
    ///     - sql: An SQL query.
    ///     - arguments: Statement arguments.
    ///     - adapter: Optional RowAdapter
    /// - returns: An optional row.
    /// - throws: A DatabaseError is thrown whenever an SQLite error occurs.
    public static func fetchOne(
        _ db: Database,
        sql: String,
        arguments: StatementArguments = StatementArguments(),
        adapter: RowAdapter? = nil)
    throws -> Row?
    {
        try fetchOne(db, SQLRequest(sql: sql, arguments: arguments, adapter: adapter))
    }
}

extension Row {
    
    // MARK: - Fetching From FetchRequest
    
    /// Returns a cursor over rows fetched from a fetch request.
    ///
    ///     let request = Player.all()
    ///     let rows = try Row.fetchCursor(db, request) // RowCursor
    ///     while let row = try rows.next() { // Row
    ///         let id: Int64 = try row["id"]
    ///         let name: String = try row["name"]
    ///     }
    ///
    /// Fetched rows are reused during the cursor iteration: don't turn a row
    /// cursor into an array with `Array(rows)` or `rows.filter { ... }` since
    /// you would not get the distinct rows you expect. Use `Row.fetchAll(...)`
    /// instead.
    ///
    /// For the same reason, make sure you make a copy whenever you extract a
    /// row for later use: `row.copy()`.
    ///
    /// If the database is modified during the cursor iteration, the remaining
    /// elements are undefined.
    ///
    /// The cursor must be iterated in a protected dispatch queue.
    ///
    /// - parameters:
    ///     - db: A database connection.
    ///     - request: A FetchRequest.
    /// - returns: A cursor over fetched rows.
    /// - throws: A DatabaseError is thrown whenever an SQLite error occurs.
    public static func fetchCursor<R: FetchRequest>(_ db: Database, _ request: R) throws -> RowCursor {
        let request = try request.makePreparedRequest(db, forSingleResult: false)
        precondition(request.supplementaryFetch == nil, "Not implemented: fetchCursor with supplementary fetch")
        return try fetchCursor(request.statement, adapter: request.adapter)
    }
    
    /// Returns an array of rows fetched from a fetch request.
    ///
    ///     let request = Player.all()
    ///     let rows = try Row.fetchAll(db, request)
    ///
    /// - parameters:
    ///     - db: A database connection.
    ///     - request: A FetchRequest.
    /// - returns: An array of rows.
    /// - throws: A DatabaseError is thrown whenever an SQLite error occurs.
    public static func fetchAll<R: FetchRequest>(_ db: Database, _ request: R) throws -> [Row] {
        let request = try request.makePreparedRequest(db, forSingleResult: false)
        let rows = try fetchAll(request.statement, adapter: request.adapter)
        try request.supplementaryFetch?(db, rows)
        return rows
    }
    
    /// Returns a set of rows fetched from a fetch request.
    ///
    ///     let request = Player.all()
    ///     let rows = try Row.fetchSet(db, request)
    ///
    /// - parameters:
    ///     - db: A database connection.
    ///     - request: A FetchRequest.
    /// - returns: A set of rows.
    /// - throws: A DatabaseError is thrown whenever an SQLite error occurs.
    public static func fetchSet<R: FetchRequest>(_ db: Database, _ request: R) throws -> Set<Row> {
        let request = try request.makePreparedRequest(db, forSingleResult: false)
        if let supplementaryFetch = request.supplementaryFetch {
            let rows = try fetchAll(request.statement, adapter: request.adapter)
            try supplementaryFetch(db, rows)
            return Set(rows)
        } else {
            return try fetchSet(request.statement, adapter: request.adapter)
        }
    }
    
    /// Returns a single row fetched from a fetch request.
    ///
    ///     let request = Player.filter(key: 1)
    ///     let row = try Row.fetchOne(db, request)
    ///
    /// - parameters:
    ///     - db: A database connection.
    ///     - request: A FetchRequest.
    /// - returns: An optional row.
    /// - throws: A DatabaseError is thrown whenever an SQLite error occurs.
    public static func fetchOne<R: FetchRequest>(_ db: Database, _ request: R) throws -> Row? {
        let request = try request.makePreparedRequest(db, forSingleResult: true)
        guard let row = try fetchOne(request.statement, adapter: request.adapter) else {
            return nil
        }
        try request.supplementaryFetch?(db, [row])
        return row
    }
}

extension FetchRequest where RowDecoder == Row {
    
    // MARK: Fetching Rows
    
    /// A cursor over fetched rows.
    ///
    ///     let request: ... // Some FetchRequest that fetches Row
    ///     let rows = try request.fetchCursor(db) // RowCursor
    ///     while let row = try rows.next() {  // Row
    ///         let id: Int64 = try row[0]
    ///         let name: String = try row[1]
    ///     }
    ///
    /// Fetched rows are reused during the cursor iteration: don't turn a row
    /// cursor into an array with `Array(rows)` or `rows.filter { ... }` since
    /// you would not get the distinct rows you expect. Use `Row.fetchAll(...)`
    /// instead.
    ///
    /// For the same reason, make sure you make a copy whenever you extract a
    /// row for later use: `row.copy()`.
    ///
    /// If the database is modified during the cursor iteration, the remaining
    /// elements are undefined.
    ///
    /// The cursor must be iterated in a protected dispatch queue.
    ///
    /// - parameter db: A database connection.
    /// - returns: A cursor over fetched rows.
    /// - throws: A DatabaseError is thrown whenever an SQLite error occurs.
    public func fetchCursor(_ db: Database) throws -> RowCursor {
        try Row.fetchCursor(db, self)
    }
    
    /// An array of fetched rows.
    ///
    ///     let request: ... // Some FetchRequest that fetches Row
    ///     let rows = try request.fetchAll(db)
    ///
    /// - parameter db: A database connection.
    /// - returns: An array of fetched rows.
    /// - throws: A DatabaseError is thrown whenever an SQLite error occurs.
    public func fetchAll(_ db: Database) throws -> [Row] {
        try Row.fetchAll(db, self)
    }
    
    /// A set of fetched rows.
    ///
    ///     let request: ... // Some FetchRequest that fetches Row
    ///     let rows = try request.fetchSet(db)
    ///
    /// - parameter db: A database connection.
    /// - returns: A set of fetched rows.
    /// - throws: A DatabaseError is thrown whenever an SQLite error occurs.
    public func fetchSet(_ db: Database) throws -> Set<Row> {
        try Row.fetchSet(db, self)
    }
    
    /// The first fetched row.
    ///
    ///     let request: ... // Some FetchRequest that fetches Row
    ///     let row = try request.fetchOne(db)
    ///
    /// - parameter db: A database connection.
    /// - returns: An optional row.
    /// - throws: A DatabaseError is thrown whenever an SQLite error occurs.
    public func fetchOne(_ db: Database) throws -> Row? {
        try Row.fetchOne(db, self)
    }
}

// RandomAccessCollection
extension Row {
    
    // MARK: - Row as a Collection of (ColumnName, DatabaseValue) Pairs
    
    /// The index of the first (ColumnName, DatabaseValue) pair.
    /// :nodoc:
    public var startIndex: RowIndex { RowIndex(0) }
    
    /// The "past-the-end" index, successor of the index of the last
    /// (ColumnName, DatabaseValue) pair.
    /// :nodoc:
    public var endIndex: RowIndex { RowIndex(count) }
    
    /// Accesses the (ColumnName, DatabaseValue) pair at given index.
    public subscript(position: RowIndex) -> (String, DatabaseValue) {
        let index = position.index
        _checkIndex(index)
        return (
            impl.columnName(atUncheckedIndex: index),
            impl.databaseValue(atUncheckedIndex: index))
    }
}

// Equatable
extension Row {
    
    /// Returns true if and only if both rows have the same columns and values,
    /// in the same order. Columns are compared in a case-sensitive way.
    /// :nodoc:
    public static func == (lhs: Row, rhs: Row) -> Bool {
        if lhs === rhs {
            return true
        }
        
        guard lhs.count == rhs.count else {
            return false
        }
        
        for ((lcol, lval), (rcol, rval)) in zip(lhs, rhs) {
            guard lcol == rcol else {
                return false
            }
            guard lval == rval else {
                return false
            }
        }
        
        let lscopeNames = lhs.scopes.names
        let rscopeNames = rhs.scopes.names
        guard lscopeNames == rscopeNames else {
            return false
        }
        
        for name in lscopeNames {
            let lscope = lhs.scopes[name]
            let rscope = rhs.scopes[name]
            guard lscope == rscope else {
                return false
            }
        }
        
        guard lhs.prefetchedRows == rhs.prefetchedRows else {
            return false
        }
        
        return true
    }
}

// Hashable
extension Row {
    /// :nodoc:
    public func hash(into hasher: inout Hasher) {
        hasher.combine(count)
        for (column, dbValue) in self {
            hasher.combine(column)
            hasher.combine(dbValue)
        }
    }
}

// CustomStringConvertible & CustomDebugStringConvertible
extension Row {
    /// :nodoc:
    public var description: String {
        "["
            + map { (column, dbValue) in "\(column):\(dbValue)" }.joined(separator: " ")
            + "]"
    }
    
    /// :nodoc:
    public var debugDescription: String {
        debugDescription(level: 0)
    }
    
    private func debugDescription(level: Int) -> String {
        if level == 0 && self == self.unadapted && prefetchedRows.prefetches.isEmpty {
            return description
        }
        let prefix = repeatElement("  ", count: level + 1).joined()
        var str = ""
        if level == 0 {
            str = "▿ " + description
            let unadapted = self.unadapted
            if self != unadapted {
                str += "\n" + prefix + "unadapted: " + unadapted.description
            }
        } else {
            str = description
        }
        for (name, scopedRow) in scopes.sorted(by: { $0.name < $1.name }) {
            str += "\n" + prefix + "- " + name + ": " + scopedRow.debugDescription(level: level + 1)
        }
        for key in prefetchedRows.keys.sorted() {
            let rows = prefetchedRows[key]!
            let prefetchedRowsDescription: String
            switch rows.count {
            case 0:
                prefetchedRowsDescription = "0 row"
            case 1:
                prefetchedRowsDescription = "1 row"
            case let count:
                prefetchedRowsDescription = "\(count) rows"
            }
            str += "\n" + prefix + "+ " + key + ": \(prefetchedRowsDescription)"
        }
        
        return str
    }
}


// MARK: - RowIndex

/// Indexes to (ColumnName, DatabaseValue) pairs in a database row.
public struct RowIndex: Comparable, Strideable {
    let index: Int
    init(_ index: Int) { self.index = index }
}

// Comparable
extension RowIndex {
    /// :nodoc:
    public static func == (lhs: RowIndex, rhs: RowIndex) -> Bool {
        lhs.index == rhs.index
    }
    
    /// :nodoc:
    public static func < (lhs: RowIndex, rhs: RowIndex) -> Bool {
        lhs.index < rhs.index
    }
}

// Strideable: support for Row: RandomAccessCollection
extension RowIndex {
    /// :nodoc:
    public func distance(to other: RowIndex) -> Int {
        other.index - index
    }
    
    /// :nodoc:
    public func advanced(by n: Int) -> RowIndex {
        RowIndex(index + n)
    }
}

// MARK: - Row.ScopesView

extension Row {
    /// A view of the scopes defined by row adapters. It is a collection of
    /// tuples made of a scope name and a scoped row, which behaves like a
    /// dictionary.
    ///
    /// For example:
    ///
    ///     // Define a tree of nested scopes
    ///     let adapter = ScopeAdapter([
    ///         "foo": RangeRowAdapter(0..<1),
    ///         "bar": RangeRowAdapter(1..<2).addingScopes([
    ///             "baz" : RangeRowAdapter(2..<3)])])
    ///
    ///     // Fetch
    ///     let sql = "SELECT 1 AS foo, 2 AS bar, 3 AS baz"
    ///     let row = try Row.fetchOne(db, sql: sql, adapter: adapter)!
    ///
    ///     row.scopes.count  // 2
    ///     row.scopes.names  // ["foo", "bar"]
    ///
    ///     row.scopes["foo"] // [foo:1]
    ///     row.scopes["bar"] // [bar:2]
    ///     row.scopes["baz"] // nil
    public struct ScopesView: Collection {
        public typealias Index = Dictionary<String, _LayoutedRowAdapter>.Index
        private let row: Row
        private let scopes: [String: _LayoutedRowAdapter]
        private let prefetchedRows: Row.PrefetchedRowsView
        
        /// The scopes defined on this row.
        public var names: Dictionary<String, _LayoutedRowAdapter>.Keys {
            scopes.keys
        }
        
        init() {
            self.init(row: Row(), scopes: [:], prefetchedRows: Row.PrefetchedRowsView())
        }
        
        init(row: Row, scopes: [String: _LayoutedRowAdapter], prefetchedRows: Row.PrefetchedRowsView) {
            self.row = row
            self.scopes = scopes
            self.prefetchedRows = prefetchedRows
        }
        
        /// :nodoc:
        public var startIndex: Index {
            scopes.startIndex
        }
        
        /// :nodoc:
        public var endIndex: Index {
            scopes.endIndex
        }
        
        /// :nodoc:
        public func index(after i: Index) -> Index {
            scopes.index(after: i)
        }
        
        /// :nodoc:
        public subscript(position: Index) -> (name: String, row: Row) {
            let (name, adapter) = scopes[position]
            let adaptedRow = Row(base: row, adapter: adapter)
            if let prefetch = prefetchedRows.prefetches[name] {
                // Let the adapted row access its own prefetched rows.
                // Use case:
                //
                //      let request = A.including(required: A.b.including(all: B.c))
                //      let row = try Row.fetchOne(db, request)!
                //      row.prefetchedRows["cs"]              // Some array
                //      row.scopes["b"]!.prefetchedRows["cs"] // The same array
                adaptedRow.prefetchedRows = Row.PrefetchedRowsView(prefetches: prefetch.prefetches)
            }
            return (name: name, row: adaptedRow)
        }
        
        /// Returns the row associated with the given scope, or nil if the
        /// scope is not defined.
        public subscript(_ name: String) -> Row? {
            scopes.index(forKey: name).map { self[$0].row }
        }
    }
}

// MARK: - Row.ScopesTreeView

extension Row {
    
    /// A view on the scopes tree defined by row adapters.
    ///
    /// For example:
    ///
    ///     // Define a tree of nested scopes
    ///     let adapter = ScopeAdapter([
    ///         "foo": RangeRowAdapter(0..<1),
    ///         "bar": RangeRowAdapter(1..<2).addingScopes([
    ///             "baz" : RangeRowAdapter(2..<3)])])
    ///
    ///     // Fetch
    ///     let sql = "SELECT 1 AS foo, 2 AS bar, 3 AS baz"
    ///     let row = try Row.fetchOne(db, sql: sql, adapter: adapter)!
    ///
    ///     row.scopesTree.names  // ["foo", "bar", "baz"]
    ///
    ///     row.scopesTree["foo"] // [foo:1]
    ///     row.scopesTree["bar"] // [bar:2]
    ///     row.scopesTree["baz"] // [baz:3]
    public struct ScopesTreeView {
        let scopes: ScopesView
        
        /// The scopes defined on this row, recursively.
        public var names: Set<String> {
            var names = Set<String>()
            for (name, row) in scopes {
                names.insert(name)
                names.formUnion(row.scopesTree.names)
            }
            return names
        }
        
        /// Returns the row associated with the given scope.
        ///
        /// For example:
        ///
        ///     let request = Book.including(required: Book.author)
        ///     let row = try Row.fetchOne(db, request)!
        ///
        ///     print(row)
        ///     // Prints [id:42 title:"Moby-Dick"]
        ///
        ///     let authorRow = row.scopesTree["author"]
        ///     print(authorRow)
        ///     // Prints [id:1 name:"Herman Melville"]
        ///
        /// Associated rows stored in nested associations are available, too:
        ///
        ///     let request = Book.including(required: Book.author.including(required: Author.country))
        ///     let row = try Row.fetchOne(db, request)!
        ///
        ///     print(row)
        ///     // Prints [id:42 title:"Moby-Dick"]
        ///
        ///     let countryRow = row.scopesTree["country"]
        ///     print(countryRow)
        ///     // Prints [code:"US" name:"United States"]
        ///
        /// Nil is returned if the scope is not available.
        public subscript(_ name: String) -> Row? {
            var fifo = Array(scopes)
            while !fifo.isEmpty {
                let scope = fifo.removeFirst()
                if scope.name == name {
                    return scope.row
                }
                fifo.append(contentsOf: scope.row.scopes)
            }
            return nil
        }
    }
}

// MARK: - Row.PrefetchedRowsView

extension Row {
    fileprivate struct Prefetch: Equatable {
        // Nil for intermediate associations
        var rows: [Row]?
        // OrderedDictionary so that breadth-first search gives a consistent result
        // (we preserve the ordering of associations in the request)
        var prefetches: OrderedDictionary<String, Prefetch>
    }
    
    /// A view on the prefetched associated rows.
    ///
    /// For example:
    ///
    ///     let request = Author.including(all: Author.books)
    ///     let row = try Row.fetchOne(db, request)!
    ///
    ///     print(row)
    ///     // Prints [id:1 name:"Herman Melville"]
    ///
    ///     let bookRows = row.prefetchedRows["books"]
    ///     print(bookRows[0])
    ///     // Prints [id:42 title:"Moby-Dick"]
    public struct PrefetchedRowsView: Equatable {
        // OrderedDictionary so that breadth-first search gives a consistent result
        // (we preserve the ordering of associations in the request)
        fileprivate var prefetches: OrderedDictionary<String, Prefetch> = [:]
        
        /// True if there is no prefetched associated rows.
        public var isEmpty: Bool {
            prefetches.isEmpty
        }
        
        /// The keys for available prefetched rows
        ///
        /// For example:
        ///
        ///     let request = Author.including(all: Author.books)
        ///     let row = try Row.fetchOne(db, request)!
        ///
        ///     print(row.prefetchedRows.keys)
        ///     // Prints ["books"]
        public var keys: Set<String> {
            var result: Set<String> = []
            var fifo = Array(prefetches)
            while !fifo.isEmpty {
                let (prefetchKey, prefetch) = fifo.removeFirst()
                if prefetch.rows != nil {
                    result.insert(prefetchKey)
                }
                fifo.append(contentsOf: prefetch.prefetches)
            }
            return result
        }
        
        /// Returns the prefetched rows associated with the given key.
        ///
        /// For example:
        ///
        ///     let request = Author.including(all: Author.books)
        ///     let row = try Row.fetchOne(db, request)!
        ///
        ///     print(row)
        ///     // Prints [id:1 name:"Herman Melville"]
        ///
        ///     let bookRows = row.prefetchedRows["books"]
        ///     print(bookRows[0])
        ///     // Prints [id:42 title:"Moby-Dick"]
        ///
        /// Prefetched rows stored in nested "to-one" associations are
        /// available, too.
        ///
        /// Nil is returned if the key is not available.
        public subscript(_ key: String) -> [Row]? {
            var fifo = Array(prefetches)
            while !fifo.isEmpty {
                let (prefetchKey, prefetch) = fifo.removeFirst()
                if prefetchKey == key {
                    return prefetch.rows
                }
                fifo.append(contentsOf: prefetch.prefetches)
            }
            return nil
        }
        
        mutating func setRows(_ rows: [Row], forKeyPath keyPath: [String]) {
            prefetches.setRows(rows, forKeyPath: keyPath)
        }
    }
}

extension OrderedDictionary where Key == String, Value == Row.Prefetch {
    fileprivate mutating func setRows(_ rows: [Row], forKeyPath keyPath: [String]) {
        var keyPath = keyPath
        let key = keyPath.removeFirst()
        if keyPath.isEmpty {
            self[key, default: Row.Prefetch(rows: nil, prefetches: [:])].rows = rows
        } else {
            self[key, default: Row.Prefetch(rows: nil, prefetches: [:])].prefetches.setRows(rows, forKeyPath: keyPath)
        }
    }
}

// MARK: - RowImpl

// The protocol for Row underlying implementation
protocol RowImpl {
    var count: Int { get }
    var isFetched: Bool { get }
    
    func scopes(prefetchedRows: Row.PrefetchedRowsView) -> Row.ScopesView
    func columnName(atUncheckedIndex index: Int) -> String
    func hasNull(atUncheckedIndex index: Int) -> Bool
    func databaseValue(atUncheckedIndex index: Int) -> DatabaseValue
    
    func fastDecode<Value: DatabaseValueConvertible & StatementColumnConvertible>(
        _ type: Value.Type,
        atUncheckedIndex index: Int)
    throws -> Value
    
    func fastDecodeDataNoCopy(atUncheckedIndex index: Int) throws -> Data
    
    func fastDecodeDataNoCopyIfPresent(atUncheckedIndex index: Int) throws -> Data?
    
    /// Returns the index of the leftmost column that matches *name* (case-insensitive)
    func index(forColumn name: String) -> Int?
    
    // row.impl is guaranteed to be self.
    func unscopedRow(_ row: Row) -> Row
    func unadaptedRow(_ row: Row) -> Row
    func copiedRow(_ row: Row) -> Row
}

extension RowImpl {
    func copiedRow(_ row: Row) -> Row {
        // unless customized, assume unsafe and unadapted row
        Row(impl: ArrayRowImpl(columns: Array(row)))
    }
    
    func unscopedRow(_ row: Row) -> Row {
        // unless customized, assume unadapted row (see AdaptedRowImpl for customization)
        row
    }
    
    func unadaptedRow(_ row: Row) -> Row {
        // unless customized, assume unadapted row (see AdaptedRowImpl for customization)
        row
    }
    
    func scopes(prefetchedRows: Row.PrefetchedRowsView) -> Row.ScopesView {
        // unless customized, assume unuscoped row (see AdaptedRowImpl for customization)
        Row.ScopesView()
    }
    
    func hasNull(atUncheckedIndex index: Int) -> Bool {
        // unless customized, use slow check (see StatementRowImpl and AdaptedRowImpl for customization)
        databaseValue(atUncheckedIndex: index).isNull
    }
    
    func fastDecode<Value: DatabaseValueConvertible & StatementColumnConvertible>(
        _ type: Value.Type,
        atUncheckedIndex index: Int)
    throws -> Value
    {
        // unless customized, use slow decoding (see StatementRowImpl and AdaptedRowImpl for customization)
        try Value.decode(
            fromDatabaseValue: databaseValue(atUncheckedIndex: index),
            context: RowDecodingContext(row: Row(impl: self), key: .columnIndex(index)))
    }
    
<<<<<<< HEAD
=======
    func fastDecodeIfPresent<Value: DatabaseValueConvertible & StatementColumnConvertible>(
        _ type: Value.Type,
        atUncheckedIndex index: Int)
    throws -> Value?
    {
        // unless customized, use slow decoding (see StatementRowImpl and AdaptedRowImpl for customization)
        try Value.decodeIfPresent(
            fromDatabaseValue: databaseValue(atUncheckedIndex: index),
            context: RowDecodingContext(row: Row(impl: self), key: .columnIndex(index)))
    }
    
>>>>>>> 12609801
    func fastDecodeDataNoCopy(atUncheckedIndex index: Int) throws -> Data {
        // unless customized, copy data (see StatementRowImpl and AdaptedRowImpl for customization)
        try Data.decode(
            fromDatabaseValue: databaseValue(atUncheckedIndex: index),
            context: RowDecodingContext(row: Row(impl: self), key: .columnIndex(index)))
    }
    
    func fastDecodeDataNoCopyIfPresent(atUncheckedIndex index: Int) throws -> Data? {
        // unless customized, copy data (see StatementRowImpl and AdaptedRowImpl for customization)
<<<<<<< HEAD
        return try Optional<Data>.decode(
=======
        try Data.decodeIfPresent(
>>>>>>> 12609801
            fromDatabaseValue: databaseValue(atUncheckedIndex: index),
            context: RowDecodingContext(row: Row(impl: self), key: .columnIndex(index)))
    }
}

// TODO: merge with StatementCopyRowImpl eventually?
/// See Row.init(dictionary:)
struct ArrayRowImpl: RowImpl {
    let columns: [(String, DatabaseValue)]
    
    init<C>(columns: C)
    where C: Collection, C.Element == (String, DatabaseValue)
    {
        self.columns = Array(columns)
    }
    
    var count: Int { columns.count }
    
    var isFetched: Bool { false }
    
    func databaseValue(atUncheckedIndex index: Int) -> DatabaseValue {
        columns[index].1
    }
    
    func columnName(atUncheckedIndex index: Int) -> String {
        columns[index].0
    }
    
    func index(forColumn name: String) -> Int? {
        let lowercaseName = name.lowercased()
        return columns.firstIndex { (column, _) in column.lowercased() == lowercaseName }
    }
    
    func copiedRow(_ row: Row) -> Row {
        row
    }
}

// @unchecked because columns property is not inferred as Sendable
// TODO: remove this @unchecked when compiler can handle tuples.
extension ArrayRowImpl: @unchecked Sendable { }


// TODO: merge with ArrayRowImpl eventually?
/// See Row.init(copiedFromStatementRef:sqliteStatement:)
private struct StatementCopyRowImpl: RowImpl {
    let dbValues: ContiguousArray<DatabaseValue>
    let columnNames: [String]
    
    init(sqliteStatement: SQLiteStatement, columnNames: [String]) {
        let sqliteStatement = sqliteStatement
        self.dbValues = ContiguousArray(
            (0..<sqlite3_column_count(sqliteStatement))
                .map { DatabaseValue(sqliteStatement: sqliteStatement, index: $0) }
                as [DatabaseValue])
        self.columnNames = columnNames
    }
    
    var count: Int { columnNames.count }
    
    var isFetched: Bool { true }
    
    func databaseValue(atUncheckedIndex index: Int) -> DatabaseValue {
        dbValues[index]
    }
    
    func columnName(atUncheckedIndex index: Int) -> String {
        columnNames[index]
    }
    
    func index(forColumn name: String) -> Int? {
        let lowercaseName = name.lowercased()
        return columnNames.firstIndex { $0.lowercased() == lowercaseName }
    }
    
    func copiedRow(_ row: Row) -> Row {
        row
    }
}


/// See Row.init(statement:)
private struct StatementRowImpl: RowImpl {
    let statement: Statement
    let sqliteStatement: SQLiteStatement
    let lowercaseColumnIndexes: [String: Int]
    
    init(sqliteStatement: SQLiteStatement, statement: Statement) {
        self.statement = statement
        self.sqliteStatement = sqliteStatement
        // Optimize row[columnName]
        let lowercaseColumnNames = (0..<sqlite3_column_count(sqliteStatement))
            .map { String(cString: sqlite3_column_name(sqliteStatement, Int32($0))).lowercased() }
        self.lowercaseColumnIndexes = Dictionary(
            lowercaseColumnNames
                .enumerated()
                .map { ($0.element, $0.offset) },
            uniquingKeysWith: { (left, _) in left }) // keep leftmost indexes
    }
    
    var count: Int {
        Int(sqlite3_column_count(sqliteStatement))
    }
    
    var isFetched: Bool { true }
    
    func hasNull(atUncheckedIndex index: Int) -> Bool {
        // Avoid extracting values, because this modifies the SQLite statement.
        sqlite3_column_type(sqliteStatement, Int32(index)) == SQLITE_NULL
    }
    
    func databaseValue(atUncheckedIndex index: Int) -> DatabaseValue {
        DatabaseValue(sqliteStatement: sqliteStatement, index: Int32(index))
    }
    
    func fastDecode<Value: DatabaseValueConvertible & StatementColumnConvertible>(
        _ type: Value.Type,
        atUncheckedIndex index: Int)
    throws -> Value
    {
        try Value.fastDecode(
            fromStatement: sqliteStatement,
            atUncheckedIndex: Int32(index),
            context: RowDecodingContext(statement: statement, index: index))
    }
    
    func fastDecodeDataNoCopy(atUncheckedIndex index: Int) throws -> Data {
        guard sqlite3_column_type(sqliteStatement, Int32(index)) != SQLITE_NULL else {
            throw DatabaseDecodingError.valueMismatch(Data.self, statement: statement, index: index)
        }
        guard let bytes = sqlite3_column_blob(sqliteStatement, Int32(index)) else {
            return Data()
        }
        let count = Int(sqlite3_column_bytes(sqliteStatement, Int32(index)))
        return Data(bytesNoCopy: UnsafeMutableRawPointer(mutating: bytes), count: count, deallocator: .none)
    }
    
    func fastDecodeDataNoCopyIfPresent(atUncheckedIndex index: Int) throws -> Data? {
        guard sqlite3_column_type(sqliteStatement, Int32(index)) != SQLITE_NULL else {
            return nil
        }
        guard let bytes = sqlite3_column_blob(sqliteStatement, Int32(index)) else {
            return Data()
        }
        let count = Int(sqlite3_column_bytes(sqliteStatement, Int32(index)))
        return Data(bytesNoCopy: UnsafeMutableRawPointer(mutating: bytes), count: count, deallocator: .none)
    }
    
    func columnName(atUncheckedIndex index: Int) -> String {
        statement.columnNames[index]
    }
    
    func index(forColumn name: String) -> Int? {
        if let index = lowercaseColumnIndexes[name] {
            return index
        }
        return lowercaseColumnIndexes[name.lowercased()]
    }
    
    func copiedRow(_ row: Row) -> Row {
        Row(copiedFromSQLiteStatement: sqliteStatement, statement: statement)
    }
}

// This one is not optimized at all, since it is only used in fatal conversion errors, so far
private struct SQLiteStatementRowImpl: RowImpl {
    let sqliteStatement: SQLiteStatement
    var count: Int { Int(sqlite3_column_count(sqliteStatement)) }
    var isFetched: Bool { true }
    
    func columnName(atUncheckedIndex index: Int) -> String {
        String(cString: sqlite3_column_name(sqliteStatement, Int32(index)))
    }
    
    func databaseValue(atUncheckedIndex index: Int) -> DatabaseValue {
        DatabaseValue(sqliteStatement: sqliteStatement, index: Int32(index))
    }
    
    func index(forColumn name: String) -> Int? {
        let name = name.lowercased()
        for index in 0..<count where columnName(atUncheckedIndex: index).lowercased() == name {
            return index
        }
        return nil
    }
}

/// See Row.init()
private struct EmptyRowImpl: RowImpl {
    var count: Int { 0 }
    
    var isFetched: Bool { false }
    
    func databaseValue(atUncheckedIndex index: Int) -> DatabaseValue {
        // Programmer error
        fatalError("row index out of range")
    }
    
    func columnName(atUncheckedIndex index: Int) -> String {
        // Programmer error
        fatalError("row index out of range")
    }
    
    func index(forColumn name: String) -> Int? { nil }
    
    func copiedRow(_ row: Row) -> Row { row }
}<|MERGE_RESOLUTION|>--- conflicted
+++ resolved
@@ -2015,20 +2015,6 @@
             context: RowDecodingContext(row: Row(impl: self), key: .columnIndex(index)))
     }
     
-<<<<<<< HEAD
-=======
-    func fastDecodeIfPresent<Value: DatabaseValueConvertible & StatementColumnConvertible>(
-        _ type: Value.Type,
-        atUncheckedIndex index: Int)
-    throws -> Value?
-    {
-        // unless customized, use slow decoding (see StatementRowImpl and AdaptedRowImpl for customization)
-        try Value.decodeIfPresent(
-            fromDatabaseValue: databaseValue(atUncheckedIndex: index),
-            context: RowDecodingContext(row: Row(impl: self), key: .columnIndex(index)))
-    }
-    
->>>>>>> 12609801
     func fastDecodeDataNoCopy(atUncheckedIndex index: Int) throws -> Data {
         // unless customized, copy data (see StatementRowImpl and AdaptedRowImpl for customization)
         try Data.decode(
@@ -2038,11 +2024,7 @@
     
     func fastDecodeDataNoCopyIfPresent(atUncheckedIndex index: Int) throws -> Data? {
         // unless customized, copy data (see StatementRowImpl and AdaptedRowImpl for customization)
-<<<<<<< HEAD
-        return try Optional<Data>.decode(
-=======
-        try Data.decodeIfPresent(
->>>>>>> 12609801
+        try Optional<Data>.decode(
             fromDatabaseValue: databaseValue(atUncheckedIndex: index),
             context: RowDecodingContext(row: Row(impl: self), key: .columnIndex(index)))
     }
